--- conflicted
+++ resolved
@@ -1212,12 +1212,7 @@
 	httpClient := &http.Client{
 		Transport: &http.Transport{
 			TLSClientConfig: &tls.Config{
-<<<<<<< HEAD
-				Certificates: certificates,
-				InsecureSkipVerify: true,
-=======
 				GetClientCertificate: clientCertFunc,
->>>>>>> 6798cbf9
 			},
 		},
 	}
